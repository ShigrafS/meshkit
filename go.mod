module github.com/layer5io/meshkit

go 1.19

replace (
	github.com/Sirupsen/logrus => github.com/sirupsen/logrus v1.8.1
	github.com/docker/docker => github.com/moby/moby v20.10.7+incompatible
	github.com/docker/libcompose => github.com/docker/libcompose v0.4.1-0.20190808084053-143e0f3f1ab9
	github.com/googleapis/gnostic => github.com/googleapis/gnostic v0.5.5
	github.com/jaguilar/vt100 => github.com/tonistiigi/vt100 v0.0.0-20190402012908-ad4c4a574305
	github.com/kubernetes/kompose => github.com/meshery/kompose v1.0.1
)

require (
	cuelang.org/go v0.4.3
	github.com/compose-spec/compose-go v1.0.8
	github.com/docker/compose/v2 v2.2.0
	github.com/go-git/go-git/v5 v5.4.2
	github.com/go-logr/logr v1.2.4
	github.com/google/uuid v1.3.0
	github.com/kubernetes/kompose v1.26.1
	github.com/layer5io/meshery-operator v0.5.5
	github.com/nats-io/nats.go v1.14.0
	github.com/pkg/errors v0.9.1
	github.com/sirupsen/logrus v1.9.0
	github.com/spf13/cobra v1.7.0
	github.com/spf13/viper v1.15.0
	gopkg.in/yaml.v2 v2.4.0
	gopkg.in/yaml.v3 v3.0.1
	gorm.io/driver/postgres v1.3.10
	gorm.io/driver/sqlite v1.3.1
	gorm.io/gorm v1.23.7
	helm.sh/helm/v3 v3.11.1
	k8s.io/api v0.26.0
	k8s.io/apimachinery v0.26.1
	k8s.io/cli-runtime v0.26.0
	k8s.io/client-go v0.26.0
	k8s.io/kubectl v0.26.0
)

require (
	github.com/AlecAivazis/survey/v2 v2.3.6 // indirect
	github.com/OneOfOne/xxhash v1.2.8 // indirect
	github.com/agl/ed25519 v0.0.0-20170116200512-5312a6153412 // indirect
	github.com/agnivade/levenshtein v1.1.1 // indirect
	github.com/buger/goterm v1.0.4 // indirect
	github.com/cenkalti/backoff v2.2.1+incompatible // indirect
	github.com/cloudflare/cfssl v1.6.4 // indirect
	github.com/compose-spec/godotenv v1.1.1 // indirect
	github.com/containerd/console v1.0.3 // indirect
	github.com/containerd/continuity v0.3.0 // indirect
	github.com/containerd/typeurl v1.0.2 // indirect
	github.com/distribution/distribution/v3 v3.0.0-20230214150026-36d8c594d7aa // indirect
	github.com/docker/buildx v0.5.2-0.20210422185057-908a856079fc // indirect
	github.com/docker/go v1.5.1-1.0.20160303222718-d30aec9fd63c // indirect
	github.com/fvbommel/sortorder v1.0.1 // indirect
	github.com/ghodss/yaml v1.0.0 // indirect
	github.com/gofrs/flock v0.8.1 // indirect
	github.com/gogo/googleapis v1.4.0 // indirect
	github.com/golang/mock v1.6.0 // indirect
	github.com/grpc-ecosystem/go-grpc-middleware v1.3.0 // indirect
	github.com/grpc-ecosystem/grpc-opentracing v0.0.0-20180507213350-8e809c8a8645 // indirect
	github.com/hashicorp/errwrap v1.1.0 // indirect
	github.com/hashicorp/go-multierror v1.1.1 // indirect
	github.com/hashicorp/go-version v1.6.0 // indirect
	github.com/jaguilar/vt100 v0.0.0-20150826170717-2703a27b14ea // indirect
	github.com/jinzhu/gorm v1.9.16 // indirect
	github.com/kballard/go-shellquote v0.0.0-20180428030007-95032a82bc51 // indirect
	github.com/mattn/go-shellwords v1.0.12 // indirect
	github.com/mgutz/ansi v0.0.0-20170206155736-9520e82c474b // indirect
	github.com/miekg/pkcs11 v1.1.1 // indirect
	github.com/moby/buildkit v0.8.2-0.20210401015549-df49b648c8bf // indirect
	github.com/moby/sys/symlink v0.2.0 // indirect
	github.com/opentracing/opentracing-go v1.2.0 // indirect
	github.com/pmezard/go-difflib v1.0.0 // indirect
	github.com/rcrowley/go-metrics v0.0.0-20200313005456-10cdbea86bc0 // indirect
	github.com/sanathkr/go-yaml v0.0.0-20170819195128-ed9d249f429b // indirect
	github.com/tchap/go-patricia/v2 v2.3.1 // indirect
	github.com/theupdateframework/notary v0.6.1 // indirect
	github.com/tonistiigi/fsutil v0.0.0-20201103201449-0834f99b7b85 // indirect
	github.com/tonistiigi/units v0.0.0-20180711220420-6950e57a87ea // indirect
	github.com/yashtewari/glob-intersection v0.1.0 // indirect
	golang.org/x/mod v0.8.0 // indirect
)

require (
	github.com/Azure/go-ansiterm v0.0.0-20210617225240-d185dfc1b5a1 // indirect
	github.com/BurntSushi/toml v1.2.1 // indirect
	github.com/MakeNowJust/heredoc v1.0.0 // indirect
	github.com/Masterminds/goutils v1.1.1 // indirect
	github.com/Masterminds/semver/v3 v3.2.0 // indirect
	github.com/Masterminds/sprig/v3 v3.2.3 // indirect
	github.com/Masterminds/squirrel v1.5.3 // indirect
	github.com/Microsoft/go-winio v0.6.0 // indirect
	github.com/Microsoft/hcsshim v0.9.7 // indirect
	github.com/ProtonMail/go-crypto v0.0.0-20210428141323-04723f9f07d7 // indirect
	github.com/acomagu/bufpipe v1.0.3 // indirect
	github.com/asaskevich/govalidator v0.0.0-20200428143746-21a406dcc535 // indirect
	github.com/beorn7/perks v1.0.1 // indirect
	github.com/cespare/xxhash/v2 v2.2.0 // indirect
	github.com/chai2010/gettext-go v1.0.2 // indirect
	github.com/cockroachdb/apd/v2 v2.0.1 // indirect
	github.com/containerd/cgroups v1.0.4 // indirect
	github.com/containerd/containerd v1.6.19 // indirect
	github.com/cyphar/filepath-securejoin v0.2.3 // indirect
	github.com/davecgh/go-spew v1.1.1 // indirect
	github.com/deckarep/golang-set v1.7.1 // indirect
	github.com/docker/cli v20.10.21+incompatible
	github.com/docker/compose-cli v1.0.32
	github.com/docker/distribution v2.8.2+incompatible // indirect
	github.com/docker/docker v20.10.21+incompatible
	github.com/docker/docker-credential-helpers v0.7.0 // indirect
	github.com/docker/go-connections v0.4.0 // indirect
	github.com/docker/go-metrics v0.0.1 // indirect
	github.com/docker/go-units v0.5.0 // indirect
	github.com/docker/libcompose v0.4.0 // indirect
	github.com/emicklei/go-restful/v3 v3.9.0 // indirect
	github.com/emirpasic/gods v1.12.0 // indirect
	github.com/evanphx/json-patch v5.6.0+incompatible // indirect
	github.com/exponent-io/jsonpath v0.0.0-20151013193312-d6023ce2651d // indirect
	github.com/fatih/camelcase v1.0.0 // indirect
	github.com/fatih/color v1.13.0 // indirect
	github.com/fatih/structs v1.1.0 // indirect
	github.com/flynn/go-shlex v0.0.0-20150515145356-3f9db97f8568 // indirect
	github.com/fsnotify/fsnotify v1.6.0 // indirect
	github.com/fsouza/go-dockerclient v1.6.5 // indirect
	github.com/go-errors/errors v1.0.1 // indirect
	github.com/go-git/gcfg v1.5.0 // indirect
	github.com/go-git/go-billy/v5 v5.3.1 // indirect
	github.com/go-gorp/gorp/v3 v3.0.2 // indirect
	github.com/go-openapi/jsonpointer v0.19.5 // indirect
	github.com/go-openapi/jsonreference v0.20.0 // indirect
	github.com/go-openapi/swag v0.19.14 // indirect
	github.com/gobwas/glob v0.2.3 // indirect
	github.com/gogo/protobuf v1.3.2 // indirect
	github.com/golang/groupcache v0.0.0-20210331224755-41bb18bfe9da // indirect
	github.com/golang/protobuf v1.5.3 // indirect
	github.com/google/btree v1.0.1 // indirect
	github.com/google/gnostic v0.5.7-v3refs // indirect
	github.com/google/go-cmp v0.5.9 // indirect
	github.com/google/gofuzz v1.2.0 // indirect
	github.com/google/shlex v0.0.0-20191202100458-e7afc7fbc510 // indirect
	github.com/gorilla/mux v1.8.0 // indirect
	github.com/gosuri/uitable v0.0.4 // indirect
	github.com/gregjones/httpcache v0.0.0-20180305231024-9cad4c3443a7 // indirect
	github.com/hashicorp/hcl v1.0.0 // indirect
	github.com/huandu/xstrings v1.3.3 // indirect
	github.com/imdario/mergo v0.3.15 // indirect
	github.com/inconshreveable/mousetrap v1.1.0 // indirect
	github.com/jackc/chunkreader/v2 v2.0.1 // indirect
	github.com/jackc/pgconn v1.13.0 // indirect
	github.com/jackc/pgio v1.0.0 // indirect
	github.com/jackc/pgpassfile v1.0.0 // indirect
	github.com/jackc/pgproto3/v2 v2.3.1 // indirect
	github.com/jackc/pgservicefile v0.0.0-20200714003250-2b9c44734f2b // indirect
	github.com/jackc/pgtype v1.12.0 // indirect
	github.com/jackc/pgx/v4 v4.17.2 // indirect
	github.com/jbenet/go-context v0.0.0-20150711004518-d14ea06fba99 // indirect
	github.com/jinzhu/inflection v1.0.0 // indirect
	github.com/jinzhu/now v1.1.4 // indirect
	github.com/jmoiron/sqlx v1.3.5 // indirect
	github.com/joho/godotenv v1.3.0 // indirect
	github.com/josharian/intern v1.0.0 // indirect
	github.com/json-iterator/go v1.1.12 // indirect
	github.com/kevinburke/ssh_config v0.0.0-20201106050909-4977a11b4351 // indirect
	github.com/klauspost/compress v1.14.4 // indirect
	github.com/lann/builder v0.0.0-20180802200727-47ae307949d0 // indirect
	github.com/lann/ps v0.0.0-20150810152359-62de8c46ede0 // indirect
	github.com/lib/pq v1.10.7 // indirect
	github.com/liggitt/tabwriter v0.0.0-20181228230101-89fcab3d43de // indirect
	github.com/magiconair/properties v1.8.7 // indirect
	github.com/mailru/easyjson v0.7.6 // indirect
	github.com/mattn/go-colorable v0.1.12 // indirect
	github.com/mattn/go-isatty v0.0.14 // indirect
	github.com/mattn/go-runewidth v0.0.9 // indirect
	github.com/mattn/go-sqlite3 v1.14.15 // indirect
	github.com/matttproud/golang_protobuf_extensions v1.0.4 // indirect
	github.com/mitchellh/copystructure v1.2.0 // indirect
	github.com/mitchellh/go-homedir v1.1.0 // indirect
	github.com/mitchellh/go-wordwrap v1.0.0 // indirect
	github.com/mitchellh/mapstructure v1.5.0 // indirect
	github.com/mitchellh/reflectwalk v1.0.2 // indirect
	github.com/moby/locker v1.0.1 // indirect
	github.com/moby/spdystream v0.2.0 // indirect
	github.com/moby/sys/mount v0.2.0 // indirect
	github.com/moby/sys/mountinfo v0.5.0 // indirect
	github.com/moby/term v0.0.0-20221205130635-1aeaba878587 // indirect
	github.com/modern-go/concurrent v0.0.0-20180306012644-bacd9c7ef1dd // indirect
	github.com/modern-go/reflect2 v1.0.2 // indirect
	github.com/monochromegane/go-gitignore v0.0.0-20200626010858-205db1a8cc00 // indirect
	github.com/morikuni/aec v1.0.0 // indirect
	github.com/mpvl/unique v0.0.0-20150818121801-cbe035fff7de // indirect
	github.com/munnerz/goautoneg v0.0.0-20191010083416-a7dc8b61c822 // indirect
	github.com/nats-io/nats-server/v2 v2.7.4 // indirect
	github.com/nats-io/nkeys v0.3.0 // indirect
	github.com/nats-io/nuid v1.0.1 // indirect
	github.com/novln/docker-parser v1.0.0 // indirect
	github.com/open-policy-agent/opa v0.52.0
	github.com/opencontainers/go-digest v1.0.0 // indirect
	github.com/opencontainers/image-spec v1.1.0-rc2 // indirect
	github.com/opencontainers/runc v1.1.5 // indirect
	github.com/openshift/api v0.0.0-20200803131051-87466835fcc0 // indirect
	github.com/pelletier/go-toml/v2 v2.0.6 // indirect
	github.com/peterbourgon/diskv v2.0.1+incompatible // indirect
	github.com/prometheus/client_golang v1.15.0 // indirect
	github.com/prometheus/client_model v0.3.0 // indirect
	github.com/prometheus/common v0.42.0 // indirect
	github.com/prometheus/procfs v0.9.0 // indirect
	github.com/rubenv/sql-migrate v1.2.0 // indirect
	github.com/russross/blackfriday/v2 v2.1.0 // indirect
	github.com/sergi/go-diff v1.1.0 // indirect
	github.com/shopspring/decimal v1.2.0 // indirect
	github.com/spf13/afero v1.9.3 // indirect
	github.com/spf13/cast v1.5.0 // indirect
	github.com/spf13/jwalterweatherman v1.1.0 // indirect
	github.com/spf13/pflag v1.0.5 // indirect
	github.com/stretchr/testify v1.8.2
	github.com/subosito/gotenv v1.4.2 // indirect
	github.com/xanzy/ssh-agent v0.3.0 // indirect
	github.com/xeipuuv/gojsonpointer v0.0.0-20190905194746-02993c407bfb // indirect
	github.com/xeipuuv/gojsonreference v0.0.0-20180127040603-bd5ef7bd5415 // indirect
	github.com/xeipuuv/gojsonschema v1.2.0 // indirect
	github.com/xlab/treeprint v1.1.0 // indirect
	go.opencensus.io v0.24.0 // indirect
	go.starlark.net v0.0.0-20200306205701-8dd3e2ee1dd5 // indirect
	golang.org/x/crypto v0.5.0 // indirect
	golang.org/x/net v0.9.0 // indirect
	golang.org/x/oauth2 v0.5.0 // indirect
	golang.org/x/sync v0.1.0 // indirect
	golang.org/x/sys v0.7.0 // indirect
<<<<<<< HEAD
	golang.org/x/term v0.7.0 // indirect
	golang.org/x/text v0.9.0 // indirect
	golang.org/x/time v0.3.0 // indirect
	golang.org/x/tools v0.6.0 // indirect
=======
	golang.org/x/term v0.5.0 // indirect
	golang.org/x/text v0.7.0 // indirect
	golang.org/x/time v0.1.0 // indirect
	golang.org/x/tools v0.2.0 // indirect
>>>>>>> acf37a98
	google.golang.org/appengine v1.6.7 // indirect
	google.golang.org/genproto v0.0.0-20230110181048-76db0878b65f // indirect
	google.golang.org/grpc v1.54.0 // indirect
	google.golang.org/protobuf v1.30.0 // indirect
	gopkg.in/inf.v0 v0.9.1 // indirect
	gopkg.in/ini.v1 v1.67.0 // indirect
	gopkg.in/warnings.v0 v0.1.2 // indirect
	k8s.io/apiextensions-apiserver v0.26.0 // indirect
	k8s.io/apiserver v0.26.0 // indirect
	k8s.io/component-base v0.26.0 // indirect
	k8s.io/klog/v2 v2.80.1 // indirect
	k8s.io/kube-openapi v0.0.0-20221012153701-172d655c2280 // indirect
	k8s.io/utils v0.0.0-20221107191617-1a15be271d1d // indirect
	oras.land/oras-go v1.2.2 // indirect
	sigs.k8s.io/controller-runtime v0.11.2 // indirect
	sigs.k8s.io/json v0.0.0-20220713155537-f223a00ba0e2 // indirect
	sigs.k8s.io/kustomize/api v0.12.1 // indirect
	sigs.k8s.io/kustomize/kyaml v0.13.9 // indirect
	sigs.k8s.io/structured-merge-diff/v4 v4.2.3 // indirect
	sigs.k8s.io/yaml v1.3.0 // indirect
)<|MERGE_RESOLUTION|>--- conflicted
+++ resolved
@@ -228,17 +228,10 @@
 	golang.org/x/oauth2 v0.5.0 // indirect
 	golang.org/x/sync v0.1.0 // indirect
 	golang.org/x/sys v0.7.0 // indirect
-<<<<<<< HEAD
 	golang.org/x/term v0.7.0 // indirect
 	golang.org/x/text v0.9.0 // indirect
 	golang.org/x/time v0.3.0 // indirect
 	golang.org/x/tools v0.6.0 // indirect
-=======
-	golang.org/x/term v0.5.0 // indirect
-	golang.org/x/text v0.7.0 // indirect
-	golang.org/x/time v0.1.0 // indirect
-	golang.org/x/tools v0.2.0 // indirect
->>>>>>> acf37a98
 	google.golang.org/appengine v1.6.7 // indirect
 	google.golang.org/genproto v0.0.0-20230110181048-76db0878b65f // indirect
 	google.golang.org/grpc v1.54.0 // indirect
